--- conflicted
+++ resolved
@@ -4299,7 +4299,6 @@
       ]);
   });
 
-<<<<<<< HEAD
   it('should allow setting custom help- and version description', () => {
     const r = checkUsage(() =>
       yargs('--help')
@@ -4317,7 +4316,7 @@
         '  -v, --version  Custom version description                            [boolean]',
         '  -h, --help     Custom help description                               [boolean]',
       ]);
-=======
+  });
   // Refs: https://github.com/yargs/yargs/pull/1826
   describe('usage for default command', () => {
     describe('default only', () => {
@@ -4493,6 +4492,5 @@
         help.split('\n').should.deep.equal(expected);
       });
     });
->>>>>>> 1a1e2d55
   });
 });