var should = require('chai').should(),
    Hash = require('hashish'),
    yargs = require('../');

describe('usage', function () {

    it ('should show an error along with the missing arguments on demand fail', function () {
        var r = checkUsage(function () {
            return yargs('-x 10 -z 20'.split(' '))
                .usage('Usage: $0 -x NUM -y NUM')
                .demand(['x','y'])
                .argv;
        });
        r.result.should.have.property('x', 10);
        r.result.should.have.property('z', 20);
        r.result.should.have.property('_').with.length(0);
        r.errors.join('\n').split(/\n+/).should.deep.equal([
            'Usage: ./usage -x NUM -y NUM',
            'Options:',
            '  -x  [required]',
            '  -y  [required]',
            'Missing required arguments: y'
        ]);
        r.logs.should.have.length(0);
        r.exit.should.be.ok;
    });

    it('should show an error along with a custom message on demand fail', function () {
        var r = checkUsage(function () {
            return yargs('-z 20'.split(' '))
                .usage('Usage: $0 -x NUM -y NUM')
                .demand(['x','y'], 'x and y are both required to multiply all the things')
                .argv;
        });
        r.result.should.have.property('z', 20);
        r.result.should.have.property('_').with.length(0);
        r.errors.join('\n').split(/\n+/).should.deep.equal([
            'Usage: ./usage -x NUM -y NUM',
            'Options:',
            '  -x  [required]',
            '  -y  [required]',
            'Missing required arguments: x, y',
            'x and y are both required to multiply all the things'
        ]);
        r.logs.should.have.length(0);
        r.exit.should.be.ok;
    });

    it('should return valid values when demand passes', function () {
        var r = checkUsage(function () {
            return yargs('-x 10 -y 20'.split(' '))
                .usage('Usage: $0 -x NUM -y NUM')
                .demand(['x','y'])
                .argv;
        });
        r.should.have.property('result');
        r.result.should.have.property('x', 10);
        r.result.should.have.property('y', 20)
        r.result.should.have.property('_').with.length(0);
        r.should.have.property('errors').with.length(0);
        r.should.have.property('logs').with.length(0);
        r.should.have.property('exit', false);
    });

    it('should return valid values when check passes', function () {
        var r = checkUsage(function () {
            return yargs('-x 10 -y 20'.split(' '))
                .usage('Usage: $0 -x NUM -y NUM')
                .check(function (argv) {
                    if (!('x' in argv)) throw 'You forgot about -x';
                    if (!('y' in argv)) throw 'You forgot about -y';
                })
                .argv;
        });
        r.should.have.property('result');
        r.result.should.have.property('x', 10);
        r.result.should.have.property('y', 20);
        r.result.should.have.property('_').with.length(0);
        r.should.have.property('errors').with.length(0);
        r.should.have.property('logs').with.length(0);
        r.should.have.property('exit', false);
    });

    it('should display missing arguments when check fails with a thrown exception', function () {
        var r = checkUsage(function () {
            return yargs('-x 10 -z 20'.split(' '))
                .usage('Usage: $0 -x NUM -y NUM')
                .check(function (argv) {
                    if (!('x' in argv)) throw 'You forgot about -x';
                    if (!('y' in argv)) throw 'You forgot about -y';
                })
                .argv;
        });
        r.should.have.property('result');
        r.result.should.have.property('x', 10);
        r.result.should.have.property('z', 20);
        r.result.should.have.property('_').with.length(0);
        r.errors.join('\n').split(/\n+/).should.deep.equal([
            'Usage: ./usage -x NUM -y NUM',
            'You forgot about -y'
        ]);
        r.should.have.property('logs').with.length(0);
        r.should.have.property('exit').and.be.ok;
    });

    it('should display missing arguments when check fails with a return value', function () {
        var r = checkUsage(function () {
            return yargs('-x 10 -z 20'.split(' '))
                .usage('Usage: $0 -x NUM -y NUM')
                .check(function (argv) {
                    if (!('x' in argv)) return 'You forgot about -x';
                    if (!('y' in argv)) return 'You forgot about -y';
                })
                .argv;
        });
        r.should.have.property('result');
        r.result.should.have.property('x', 10);
        r.result.should.have.property('z', 20);
        r.result.should.have.property('_').with.length(0);
        r.should.have.property('logs').with.length(0);
        r.should.have.property('exit').and.be.ok;
        r.should.have.property('errors');
        r.errors.join('\n').split(/\n+/).should.deep.equal([
            'Usage: ./usage -x NUM -y NUM',
            'You forgot about -y'
        ]);
    });

    exports.checkFailReturn = function () {
        var r = checkUsage(function () {
            return yargs('-x 10 -z 20'.split(' '))
                .usage('Usage: $0 -x NUM -y NUM')
                .check(function (argv) {
                    if (!('x' in argv)) return 'You forgot about -x';
                    if (!('y' in argv)) return 'You forgot about -y';
                })
                .argv;
        });
        r.should.have.property('result');
        r.result.should.have.property('x', 10);
        r.result.should.have.property('z', 20);
        r.result.should.have.property('_').with.length(0);
        r.should.have.property('logs').with.length(0);
        r.should.have.property('exit').and.be.ok;
        r.should.have.property('errors');
        r.errors.join('\n').split(/\n+/).should.deep.equal([
            'Usage: ./usage -x NUM -y NUM',
            'You forgot about -y'
        ]);
    };

    it('should return a valid result when check condition passes', function () {
        function checker (argv) {
            return 'x' in argv && 'y' in argv;
        }
        var r = checkUsage(function () {
            return yargs('-x 10 -y 20'.split(' '))
                .usage('Usage: $0 -x NUM -y NUM')
                .check(checker)
                .argv;
        });
        r.should.have.property('result');
        r.result.should.have.property('x', 10);
        r.result.should.have.property('y', 20);
        r.result.should.have.property('_').with.length(0);
        r.should.have.property('errors').with.length(0);
        r.should.have.property('logs').with.length(0);
        r.should.have.property('exit', false);
    });

    it('should display a failed message when check condition fails', function () {
        function checker (argv) {
            return 'x' in argv && 'y' in argv;
        }
        var r = checkUsage(function () {
            return yargs('-x 10 -z 20'.split(' '))
                .usage('Usage: $0 -x NUM -y NUM')
                .check(checker)
                .argv;
        });
        r.should.have.property('result');
        r.result.should.have.property('x', 10);
        r.result.should.have.property('z', 20);
        r.result.should.have.property('_').with.length(0);
        r.should.have.property('logs').with.length(0);
        r.should.have.property('exit').and.be.ok;
        r.should.have.property('errors');
        r.errors.join('\n').split(/\n+/).join('\n').should.equal(
            'Usage: ./usage -x NUM -y NUM\n'
            + 'Argument check failed: ' + checker.toString()
        );
    });

    it('should return a valid result when demanding a count of non-hyphenated values', function () {
        var r = checkUsage(function () {
            return yargs('1 2 3 --moo'.split(' '))
                .usage('Usage: $0 [x] [y] [z] {OPTIONS}')
                .demand(3)
                .argv;
        });
        r.should.have.property('result');
        r.should.have.property('errors').with.length(0);
        r.should.have.property('logs').with.length(0);
        r.should.have.property('exit', false);
        r.result.should.have.property('_').and.deep.equal([1,2,3]);
        r.result.should.have.property('moo', true);
    });

    it('should return a failure message when not enough non-hyphenated arguments are found after a demand count', function () {
        var r = checkUsage(function () {
            return yargs('1 2 --moo'.split(' '))
                .usage('Usage: $0 [x] [y] [z] {OPTIONS}')
                .demand(3)
                .argv;
        });
        r.should.have.property('result');
        r.should.have.property('logs').with.length(0);
        r.should.have.property('exit').and.be.ok;
        r.result.should.have.property('_').and.deep.equal([1,2]);
        r.result.should.have.property('moo', true);
        r.should.have.property('errors');
        r.errors.join('\n').split(/\n+/).should.deep.equal([
            'Usage: ./usage [x] [y] [z] {OPTIONS}',
            'Not enough non-option arguments: got 2, need at least 3'
        ]);
    });

    it('should return a custom failure message when not enough non-hyphenated arguments are found after a demand count', function () {
        var r = checkUsage(function () {
            return yargs('src --moo'.split(' '))
                .usage('Usage: $0 [x] [y] [z] {OPTIONS} <src> <dest> [extra_files...]')
                .demand(2, 'src and dest files are both required')
                .argv;
        });
        r.should.have.property('result');
        r.should.have.property('logs').with.length(0);
        r.should.have.property('exit').and.be.ok;
        r.result.should.have.property('_').and.deep.equal(['src']);
        r.result.should.have.property('moo', true);
        r.should.have.property('errors');
        r.errors.join('\n').split(/\n+/).should.deep.equal([
            'Usage: ./usage [x] [y] [z] {OPTIONS} <src> <dest> [extra_files...]',
            'src and dest files are both required'
        ]);
    });

    it('should return a valid result when setting defaults for singles', function () {
        var r = checkUsage(function () {
            return yargs('--foo 50 --baz 70 --powsy'.split(' '))
                .default('foo', 5)
                .default('bar', 6)
                .default('baz', 7)
                .argv
            ;
        });
        r.should.have.property('result');
        r.result.should.have.property('foo', 50);
        r.result.should.have.property('bar', 6);
        r.result.should.have.property('baz', 70);
        r.result.should.have.property('powsy', true);
        r.result.should.have.property('_').with.length(0);
    });

    it('should return a valid result when default is set for an alias', function () {
        var r = checkUsage(function () {
            return yargs('')
                .alias('f', 'foo')
                .default('f', 5)
                .argv
            ;
        });
        r.should.have.property('result');
        r.result.should.have.property('f', 5);
        r.result.should.have.property('foo', 5);
        r.result.should.have.property('_').with.length(0);
    });

    it('should print a single line when failing and default is set for an alias', function() {
        var r = checkUsage(function() {
            return yargs('')
                .alias('f', 'foo')
                .default('f', 5)
                .demand(1)
                .argv
            ;
        });
        r.errors.join('\n').split(/\n+/).should.deep.equal([
            'Options:',
            '  -f, --foo  [default: 5]',
            'Not enough non-option arguments: got 0, need at least 1',
        ]);
    });

    it('should allow you to set default values for a hash of options', function () {
        var r = checkUsage(function () {
            return yargs('--foo 50 --baz 70'.split(' '))
                .default({ foo : 10, bar : 20, quux : 30 })
                .argv
            ;
        });
        r.should.have.property('result');
        r.result.should.have.property('_').with.length(0);
        r.result.should.have.property('foo', 50);
        r.result.should.have.property('baz', 70);
        r.result.should.have.property('bar', 20);
        r.result.should.have.property('quux', 30);
    });

<<<<<<< HEAD
    describe('required arguments', function () {
        describe('with options object', function () {
            it('should show a failure message if a required option is missing', function () {
                var r = checkUsage(function () {
                    var opts = {
                        foo: { description: 'foo option', alias: 'f', requiresArg: true },
                        bar: { description: 'bar option', alias: 'b', requiresArg: true }
                    };

                    return yargs('-f --bar 20'.split(' '))
                        .usage('Usage: $0 [options]', opts)
                        .argv;
                });
                r.should.have.property('result');
                r.result.should.have.property('_').with.length(0);
                r.should.have.property('errors');
                r.should.have.property('logs').with.length(0);
                r.should.have.property('exit').and.be.ok;
                r.errors.join('\n').split(/\n+/).should.deep.equal([
                    'Usage: ./usage [options]',
                    'Options:',
                    '  --foo, -f  foo option',
                    '  --bar, -b  bar option',
                    'Missing argument value: foo',
                ]);
            });

            it('should show a failure message if more than one required option is missing', function () {
                var r = checkUsage(function () {
                    var opts = {
                        foo: { description: 'foo option', alias: 'f', requiresArg: true },
                        bar: { description: 'bar option', alias: 'b', requiresArg: true }
                    };

                    return yargs('-f --bar'.split(' '))
                        .usage('Usage: $0 [options]', opts)
                        .argv;
                });
                r.should.have.property('result');
                r.result.should.have.property('_').with.length(0);
                r.should.have.property('errors');
                r.should.have.property('logs').with.length(0);
                r.should.have.property('exit').and.be.ok;
                r.errors.join('\n').split(/\n+/).should.deep.equal([
                    'Usage: ./usage [options]',
                    'Options:',
                    '  --foo, -f  foo option',
                    '  --bar, -b  bar option',
                    'Missing argument values: foo, bar',
                ]);
            });
        });

        describe('with requiresArg method', function () {
            it('should show a failure message if a required option is missing', function () {
                var r = checkUsage(function () {
                    var opts = {
                        foo: { description: 'foo option', alias: 'f' },
                        bar: { description: 'bar option', alias: 'b' }
                    };

                    return yargs('-f --bar 20'.split(' '))
                        .usage('Usage: $0 [options]', opts)
                        .requiresArg(['foo', 'bar'])
                        .argv;
                });
                r.should.have.property('result');
                r.result.should.have.property('_').with.length(0);
                r.should.have.property('errors');
                r.should.have.property('logs').with.length(0);
                r.should.have.property('exit').and.be.ok;
                r.errors.join('\n').split(/\n+/).should.deep.equal([
                    'Usage: ./usage [options]',
                    'Options:',
                    '  --foo, -f  foo option',
                    '  --bar, -b  bar option',
                    'Missing argument value: foo',
                ]);
            });
=======
    context("with strict() option set", function () {
        it('should fail given an option argument that is not demanded', function () {
            var r = checkUsage(function () {
                opts = {
                    foo: { demand: 'foo option', alias: 'f' },
                    bar: { demand: 'bar option', alias: 'b' }
                };

                return yargs('-f 10 --bar 20 --baz 30'.split(' '))
                    .usage('Usage: $0 [options]', opts)
                    .strict()
                    .argv;
            });

            r.should.have.property('result');
            r.result.should.have.property('_').with.length(0);
            r.result.should.have.property('f', 10);
            r.result.should.have.property('foo', 10);
            r.result.should.have.property('b', 20);
            r.result.should.have.property('bar', 20);
            r.result.should.have.property('baz', 30);
            r.should.have.property('errors');
            r.errors.join('\n').split(/\n+/).should.deep.equal([
                'Usage: ./usage [options]',
                'Options:',
                '  --foo, -f  [required]',
                '  --bar, -b  [required]',
                'Unknown argument: baz',
            ]);
            r.should.have.property('logs').with.length(0);
            r.should.have.property('exit').and.be.ok;
        });

        it('should fail given an option argument without a corresponding description', function () {
            var r = checkUsage(function () {
                opts = {
                    foo: { description: 'foo option', alias: 'f' },
                    bar: { description: 'bar option', alias: 'b' }
                };

                return yargs('-f 10 --bar 20 --baz 30'.split(' '))
                    .usage('Usage: $0 [options]', opts)
                    .strict()
                    .argv;
            });

            r.should.have.property('result');
            r.result.should.have.property('_').with.length(0);
            r.result.should.have.property('f', 10);
            r.result.should.have.property('foo', 10);
            r.result.should.have.property('b', 20);
            r.result.should.have.property('bar', 20);
            r.result.should.have.property('baz', 30);
            r.should.have.property('errors');
            r.errors.join('\n').split(/\n+/).should.deep.equal([
                'Usage: ./usage [options]',
                'Options:',
                '  --foo, -f  foo option',
                '  --bar, -b  bar option',
                'Unknown argument: baz',
            ]);
            r.should.have.property('logs').with.length(0);
            r.should.have.property('exit').and.be.ok;
        });

        it('should fail given multiple option arguments without corresponding descriptions', function () {
            var r = checkUsage(function () {
                opts = {
                    foo: { description: 'foo option', alias: 'f' },
                    bar: { description: 'bar option', alias: 'b' }
                };

                return yargs('-f 10 --bar 20 --baz 30 -q 40'.split(' '))
                    .usage('Usage: $0 [options]', opts)
                    .strict()
                    .argv;
            });

            r.should.have.property('result');
            r.result.should.have.property('_').with.length(0);
            r.result.should.have.property('f', 10);
            r.result.should.have.property('foo', 10);
            r.result.should.have.property('b', 20);
            r.result.should.have.property('bar', 20);
            r.result.should.have.property('baz', 30);
            r.result.should.have.property('q', 40);
            r.should.have.property('errors');
            r.errors.join('\n').split(/\n+/).should.deep.equal([
                'Usage: ./usage [options]',
                'Options:',
                '  --foo, -f  foo option',
                '  --bar, -b  bar option',
                'Unknown arguments: baz, q',
            ]);
            r.should.have.property('logs').with.length(0);
            r.should.have.property('exit').and.be.ok;
        });

        it('should pass given option arguments with corresponding descriptions', function () {
            var r = checkUsage(function () {
                opts = {
                    foo: { description: 'foo option' },
                    bar: { description: 'bar option' }
                };

                return yargs('--foo 10 --bar 20'.split(' '))
                    .usage('Usage: $0 [options]', opts)
                    .strict()
                    .argv;
            });

            r.should.have.property('result');
            r.result.should.have.property('foo', 10);
            r.result.should.have.property('bar', 20)
            r.result.should.have.property('_').with.length(0);
            r.should.have.property('errors').with.length(0);
            r.should.have.property('logs').with.length(0);
            r.should.have.property('exit', false);
>>>>>>> 5b74b001
        });
    });

    it('should display example on fail', function () {
        var r = checkUsage(function () {
            return yargs('')
                .example("$0 something", "description")
                .example("$0 something else", "other description")
                .demand(['y'])
                .argv;
        });
        r.should.have.property('result');
        r.result.should.have.property('_').with.length(0);
        r.should.have.property('errors');
        r.should.have.property('logs').with.length(0);
        r.should.have.property('exit').and.be.ok;
        r.errors.join('\n').split(/\n+/).should.deep.equal([
            'Examples:',
            '  ./usage something         description',
            '  ./usage something else    other description',
            'Options:',
            '  -y  [required]',
            'Missing required arguments: y'
        ]);
    });

    it('should succeed when rebase', function () {
        yargs.rebase('/home/chevex', '/home/chevex/foo/bar/baz').should.equal('./foo/bar/baz');
        yargs.rebase('/home/chevex/foo/bar/baz', '/home/chevex').should.equal('../../..');
        yargs.rebase('/home/chevex/foo', '/home/chevex/pow/zoom.txt').should.equal('../pow/zoom.txt');
    });

    function checkUsage (f) {

        var exit = false;

        process._exit = process.exit;
        process._env = process.env;
        process._argv = process.argv;

        process.exit = function () { exit = true };
        process.env = Hash.merge(process.env, { _ : 'node' });
        process.argv = [ './usage' ];

        var errors = [];
        var logs = [];

        console._error = console.error;
        console.error = function (msg) { errors.push(msg) };
        console._log = console.log;
        console.log = function (msg) { logs.push(msg) };

        var result = f();

        process.exit = process._exit;
        process.env = process._env;
        process.argv = process._argv;

        console.error = console._error;
        console.log = console._log;

        return {
            errors : errors,
            logs : logs,
            exit : exit,
            result : result
        };
    };

});<|MERGE_RESOLUTION|>--- conflicted
+++ resolved
@@ -306,7 +306,6 @@
         r.result.should.have.property('quux', 30);
     });
 
-<<<<<<< HEAD
     describe('required arguments', function () {
         describe('with options object', function () {
             it('should show a failure message if a required option is missing', function () {
@@ -386,7 +385,9 @@
                     'Missing argument value: foo',
                 ]);
             });
-=======
+        });
+    });
+
     context("with strict() option set", function () {
         it('should fail given an option argument that is not demanded', function () {
             var r = checkUsage(function () {
@@ -505,7 +506,6 @@
             r.should.have.property('errors').with.length(0);
             r.should.have.property('logs').with.length(0);
             r.should.have.property('exit', false);
->>>>>>> 5b74b001
         });
     });
 
